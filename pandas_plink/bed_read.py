--- conflicted
+++ resolved
@@ -1,11 +1,7 @@
 import dask.array as da
 from dask.array import from_delayed
 from dask.delayed import delayed
-<<<<<<< HEAD
-from numpy import int64, zeros, empty
-=======
 from numpy import empty, int64, zeros
->>>>>>> 9ac2b362
 
 from .bed_reader import ffi, lib
 
